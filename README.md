--- conflicted
+++ resolved
@@ -1,20 +1,11 @@
-<<<<<<< HEAD
-# Replayable Event Graph (reference implementation)
-
-This is a simple reference implementation of a Replayable Event Graph: A new approach to collaborative editing.
-
-This codebase contains a sequence-REG implementation based around the FUGUE sequence CRDT.
-
-Conceptually, rather than storing a list of transformed operations (OT), or storing a list of intermediate ordered items (CRDTs), regs store an append-only, immutable list of *original operations*. This is the list of edits *as they actually happened*, including causal information (*when* each operation happened relative to all other operations.)
-=======
 # Eg-walker (reference implementation)
 
-This is a simple reference implementation of the event graph walker algorithm: A new approach to collaborative editing in text and sequence data. (See upcoming paper for details).
+This is a simple reference implementation of the event graph walker algorithm: A new approach to collaborative editing in text and sequence data. 
+See [the paper](https://arxiv.org/abs/2409.14252) for details.
 
 This implementation is based around the yjsmod sequence CRDT. Which is to say, the resulting document order should match yjsmod. We believe this algorithm is isomorphic to FugueMax.
 
 Conceptually, rather than storing a list of transformed operations (OT), or storing a list of intermediate ordered items (CRDTs), eg-walker stores an append-only, immutable list of *original operations*. This is the list of edits *as they actually happened*, including causal information (*when* each operation happened relative to all other operations.)
->>>>>>> 9b0ae13b
 
 In practice, this means operations look like this:
 
@@ -40,44 +31,6 @@
 ## Usage example
 
 ```javascript
-<<<<<<< HEAD
-import * as reg from 'reference-reg'
-
-const oplog1 = reg.createOpLog()
-
-// Insert 'h', 'i' from user1.
-reg.localInsert(oplog1, 'user1', 0, 'h', 'i')
-console.log(reg.checkoutSimpleString(oplog1)) // 'hi'
-
-// Users 1 and 2 concurrently insert A and B at the start of the document
-const oplog2 = reg.createOpLog() // In a new document
-
-const v = reg.getLatestVersion(oplog2) // [] in this case.
-reg.pushOp(oplog2, ['user1', 0], v, 'ins', 0, 'A')
-reg.pushOp(oplog2, ['user2', 0], v, 'ins', 0, 'B')
-
-// Prints 'AB' - since fugue tie breaks by ordering by agent ID.
-console.log(reg.checkoutSimpleString(oplog2))
-
-// Now lets simulate the same thing using 2 oplogs.
-const oplogA = reg.createOpLog()
-reg.localInsert(oplogA, 'user1', 0, 'A')
-
-const oplogB = reg.createOpLog()
-reg.localInsert(oplogB, 'user2', 0, 'B')
-
-// The two users sync changes:
-reg.mergeOplogInto(oplogA, oplogB)
-reg.mergeOplogInto(oplogB, oplogA)
-
-// And now they both see AB.
-console.log(reg.checkoutSimpleString(oplogA)) // Also AB.
-console.log(reg.checkoutSimpleString(oplogB)) // Also AB.
-
-// Finally lets make a branch and update it.
-const branch = reg.createEmptyBranch()
-reg.mergeChangesIntoBranch(branch, oplogA)
-=======
 import * as egw from 'eg-walker-reference'
 
 const oplog1 = egw.createOpLog()
@@ -114,7 +67,6 @@
 // Finally lets make a branch and update it.
 const branch = egw.createEmptyBranch()
 egw.mergeChangesIntoBranch(branch, oplogA)
->>>>>>> 9b0ae13b
 console.log(branch.snapshot) // ['A', 'B'].
 ```
 
@@ -122,11 +74,7 @@
 
 ## Reference implementation
 
-<<<<<<< HEAD
-This directory contains a simple implementation of a reg collaborative editing
-=======
 This directory contains a simple implementation of an eg-walker collaborative editing
->>>>>>> 9b0ae13b
 object for sequences, built on top of Fugue.
 
 The code is split between two files:
